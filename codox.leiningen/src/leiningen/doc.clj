(ns leiningen.doc
  (:refer-clojure :exclude [doc])
  (:require [leinjacker.deps :as deps]
            [leinjacker.eval :as eval]
            [leiningen.core.project :as project]))

(defn- get-options [project]
  (-> project
      (select-keys [:name :version :description])
      (merge {:sources (:source-paths project ["src"])}
             (:codox project))))

(defn doc
  "Generate API documentation from source code."
  [project]
<<<<<<< HEAD
  (let [project (if (get-in project [:profiles :codox])
                  (project/merge-profiles project [:codox])
                  project)]
    (eval/eval-in-project
     (deps/add-if-missing project '[codox/codox.core "0.7.3"])
     `(codox.main/generate-docs '~(get-options project))
     `(require 'codox.main))))
=======
  (eval-in-project
   (deps/add-if-missing project '[ccfontes/codox.core "0.6.7-SNAPSHOT"])
   `(codox.main/generate-docs
     (update-in '~(get-options project) [:src-uri-mapping] eval))
   `(require 'codox.main)))
>>>>>>> c896f6fc
<|MERGE_RESOLUTION|>--- conflicted
+++ resolved
@@ -13,18 +13,11 @@
 (defn doc
   "Generate API documentation from source code."
   [project]
-<<<<<<< HEAD
   (let [project (if (get-in project [:profiles :codox])
                   (project/merge-profiles project [:codox])
                   project)]
     (eval/eval-in-project
      (deps/add-if-missing project '[codox/codox.core "0.7.3"])
-     `(codox.main/generate-docs '~(get-options project))
-     `(require 'codox.main))))
-=======
-  (eval-in-project
-   (deps/add-if-missing project '[ccfontes/codox.core "0.6.7-SNAPSHOT"])
-   `(codox.main/generate-docs
-     (update-in '~(get-options project) [:src-uri-mapping] eval))
-   `(require 'codox.main)))
->>>>>>> c896f6fc
+     `(codox.main/generate-docs
+       (update-in '~(get-options project) [:src-uri-mapping] eval))
+     `(require 'codox.main))))